name: "Run go test"
on:
  pull_request:
    branches:
      - main
    types:
      - opened
      - synchronize
      - reopened
      - ready_for_review

jobs:
  build:
    runs-on: ubuntu-latest

    steps:
      -
        name: Checkout
        uses: actions/checkout@v4
        with:
          fetch-depth: 0
      -
        name: Set up Go
        uses: actions/setup-go@v5
        with:
          go-version: '^1.23.0'
      - 
        name: Install dependencies
        run: go get .
      - 
        name: Build
        run: go build -v ./...
      - 
        name: Run Unit Tests
        run: go test ./latitudesh -v -timeout 10m -run "TestProvider|TestFrameworkProvider"
  
  e2e:
    runs-on: ubuntu-latest
    needs: build
    steps:
      -
        name: Checkout
        uses: actions/checkout@v4
        with:
          fetch-depth: 0
      - 
        name: Set up Go
        uses: actions/setup-go@v5
        with:
          go-version: '^1.23.0'
      - 
        name: Install dependencies
        run: go get .
      - 
        name: Run E2E Tests
<<<<<<< HEAD
        run: go test ./latitudesh -v -timeout 10m -run "TestAccEnvVarAuthTokenSet|TestAccServer_SSHKeys_NoDrift|TestAccTag|TestAccSSHKey|TestAccDataSourceSSHKey"
=======
        run: go test ./latitudesh -v -timeout 10m -run "TestAccEnvVarAuthTokenSet|TestAccServer|TestAccTag|TestAccSSHKey"
>>>>>>> a2fe52c3
        env:
          TF_ACC: '1'
          LATITUDESH_AUTH_TOKEN: ${{ secrets.LATITUDESH_AUTH_TOKEN }}
          LATITUDESH_TEST_PROJECT: ${{ secrets.LATITUDESH_TEST_PROJECT }}<|MERGE_RESOLUTION|>--- conflicted
+++ resolved
@@ -53,11 +53,7 @@
         run: go get .
       - 
         name: Run E2E Tests
-<<<<<<< HEAD
-        run: go test ./latitudesh -v -timeout 10m -run "TestAccEnvVarAuthTokenSet|TestAccServer_SSHKeys_NoDrift|TestAccTag|TestAccSSHKey|TestAccDataSourceSSHKey"
-=======
-        run: go test ./latitudesh -v -timeout 10m -run "TestAccEnvVarAuthTokenSet|TestAccServer|TestAccTag|TestAccSSHKey"
->>>>>>> a2fe52c3
+        run: go test ./latitudesh -v -timeout 10m -run "TestAccEnvVarAuthTokenSet|TestAccServer|TestAccTag|TestAccSSHKey|TestAccDataSourceSSHKey"
         env:
           TF_ACC: '1'
           LATITUDESH_AUTH_TOKEN: ${{ secrets.LATITUDESH_AUTH_TOKEN }}
