package latitudesh

import (
	"context"
	"fmt"
	"os"
	"strings"
	"time"

	"github.com/hashicorp/terraform-plugin-framework/attr"
	"github.com/hashicorp/terraform-plugin-framework/diag"
	"github.com/hashicorp/terraform-plugin-framework/path"
	"github.com/hashicorp/terraform-plugin-framework/resource"
	"github.com/hashicorp/terraform-plugin-framework/resource/schema"
	"github.com/hashicorp/terraform-plugin-framework/resource/schema/boolplanmodifier"
	"github.com/hashicorp/terraform-plugin-framework/resource/schema/listplanmodifier"
	"github.com/hashicorp/terraform-plugin-framework/resource/schema/planmodifier"
	"github.com/hashicorp/terraform-plugin-framework/resource/schema/stringplanmodifier"
	"github.com/hashicorp/terraform-plugin-framework/types"
	latitudeshgosdk "github.com/latitudesh/latitudesh-go-sdk"
	"github.com/latitudesh/latitudesh-go-sdk/models/operations"
	"github.com/latitudesh/terraform-provider-latitudesh/internal/planmodifiers"
	iprovider "github.com/latitudesh/terraform-provider-latitudesh/internal/provider"
	"github.com/latitudesh/terraform-provider-latitudesh/internal/validators"
)

var _ resource.Resource = &ServerResource{}
var _ resource.ResourceWithImportState = &ServerResource{}
var _ resource.ResourceWithModifyPlan = &ServerResource{}

func NewServerResource() resource.Resource {
	return &ServerResource{}
}

type ServerResource struct {
	client         *latitudeshgosdk.Latitudesh
	defaultProject string
}

type ServerResourceModel struct {
	ID              types.String `tfsdk:"id"`
	Project         types.String `tfsdk:"project"`
	Site            types.String `tfsdk:"site"`
	Plan            types.String `tfsdk:"plan"`
	OperatingSystem types.String `tfsdk:"operating_system"`
	Hostname        types.String `tfsdk:"hostname"`
	SSHKeys         types.List   `tfsdk:"ssh_keys"`
	UserData        types.String `tfsdk:"user_data"`
	Raid            types.String `tfsdk:"raid"`
	Ipxe            types.String `tfsdk:"ipxe"`
	Billing         types.String `tfsdk:"billing"`
	Tags            types.List   `tfsdk:"tags"`
	AllowReinstall  types.Bool   `tfsdk:"allow_reinstall"`
	PrimaryIpv4     types.String `tfsdk:"primary_ipv4"`
	PrimaryIpv6     types.String `tfsdk:"primary_ipv6"`
	Status          types.String `tfsdk:"status"`
	Locked          types.Bool   `tfsdk:"locked"`
	CreatedAt       types.String `tfsdk:"created_at"`
	Region          types.String `tfsdk:"region"`
	Interfaces      types.List   `tfsdk:"interfaces"`
}

func (r *ServerResource) Metadata(ctx context.Context, req resource.MetadataRequest, resp *resource.MetadataResponse) {
	resp.TypeName = req.ProviderTypeName + "_server"
}

func (r *ServerResource) Schema(ctx context.Context, req resource.SchemaRequest, resp *resource.SchemaResponse) {
	resp.Schema = schema.Schema{
		MarkdownDescription: "Server resource",
		Attributes: map[string]schema.Attribute{
			"id": schema.StringAttribute{
				MarkdownDescription: "Server identifier",
				Computed:            true,
				PlanModifiers: []planmodifier.String{
					stringplanmodifier.UseStateForUnknown(),
				},
			},
			"project": schema.StringAttribute{
				MarkdownDescription: "The project (ID or Slug) to deploy the server",
				Optional:            true,
				Computed:            true,
				PlanModifiers: []planmodifier.String{
					stringplanmodifier.UseStateForUnknown(),
				},
			},
			"site": schema.StringAttribute{
				MarkdownDescription: "The site to deploy the server (case-insensitive)",
				Required:            true,
				PlanModifiers: []planmodifier.String{
					planmodifiers.CaseInsensitiveDiff{},
					stringplanmodifier.RequiresReplace(),
				},
			},
			"plan": schema.StringAttribute{
				MarkdownDescription: "The plan to choose server from",
				Required:            true,
				PlanModifiers: []planmodifier.String{
					stringplanmodifier.RequiresReplace(),
				},
			},
			"operating_system": schema.StringAttribute{
				MarkdownDescription: "The operating system for the new server",
				Required:            true,
				PlanModifiers: []planmodifier.String{
					operatingSystemReinstallWarningModifier{},
					stringplanmodifier.UseStateForUnknown(),
				},
			},
			"hostname": schema.StringAttribute{
				MarkdownDescription: "The server hostname",
				Optional:            true,
				Computed:            true,
				Validators:          validators.Hostname(),
				PlanModifiers: []planmodifier.String{
					stringplanmodifier.UseStateForUnknown(),
				},
			},
			"ssh_keys": schema.ListAttribute{
				MarkdownDescription: "SSH Keys to set on the server",
				ElementType:         types.StringType,
				Optional:            true,
				PlanModifiers: []planmodifier.List{
					sshKeysReinstallWarningModifier{},
					listplanmodifier.UseStateForUnknown(),
				},
			},
			"user_data": schema.StringAttribute{
				MarkdownDescription: "User data ID to assign to the server (reference to latitudesh_user_data resource)",
				Optional:            true,
				Validators:          validators.UserData(),
				PlanModifiers: []planmodifier.String{
					userDataReinstallWarningModifier{},
					stringplanmodifier.UseStateForUnknown(),
				},
			},
			"raid": schema.StringAttribute{
				MarkdownDescription: "RAID mode for the server (raid-0, raid-1)",
				Optional:            true,
				PlanModifiers: []planmodifier.String{
					raidReinstallWarningModifier{},
					stringplanmodifier.UseStateForUnknown(),
				},
			},
			"ipxe": schema.StringAttribute{
				MarkdownDescription: "URL where iPXE script is stored on, OR the iPXE script encoded in base64",
				Optional:            true,
				PlanModifiers: []planmodifier.String{
					ipxeReinstallWarningModifier{},
					stringplanmodifier.UseStateForUnknown(),
				},
			},
			"billing": schema.StringAttribute{
				MarkdownDescription: "The server billing type (hourly, monthly, yearly). Defaults to monthly.",
				Optional:            true,
				Computed:            true,
				Validators:          validators.Billing(),
				PlanModifiers: []planmodifier.String{
					stringplanmodifier.UseStateForUnknown(),
				},
			},
			"tags": schema.ListAttribute{
				MarkdownDescription: "List of server tag IDs",
				ElementType:         types.StringType,
				Optional:            true,
			},
			"allow_reinstall": schema.BoolAttribute{
				MarkdownDescription: "Allow server reinstallation when operating_system, ssh_keys, user_data, raid, or ipxe changes. If false, only in-place updates are allowed.",
				Optional:            true,
				Computed:            true,
				PlanModifiers: []planmodifier.Bool{
					boolplanmodifier.UseStateForUnknown(),
				},
			},
			"primary_ipv4": schema.StringAttribute{
				MarkdownDescription: "Primary IPv4 address of the server",
				Computed:            true,
				PlanModifiers: []planmodifier.String{
					stringplanmodifier.UseStateForUnknown(),
				},
			},
			"primary_ipv6": schema.StringAttribute{
				MarkdownDescription: "Primary IPv6 address of the server",
				Computed:            true,
				PlanModifiers: []planmodifier.String{
					stringplanmodifier.UseStateForUnknown(),
				},
			},
			"status": schema.StringAttribute{
				MarkdownDescription: "Server power status",
				Computed:            true,
				PlanModifiers: []planmodifier.String{
					stringplanmodifier.UseStateForUnknown(),
				},
			},
			"locked": schema.BoolAttribute{
				MarkdownDescription: "Whether the server is locked",
				Computed:            true,
				Optional:            true,
				PlanModifiers: []planmodifier.Bool{
					boolplanmodifier.UseStateForUnknown(),
				},
			},
			"created_at": schema.StringAttribute{
				MarkdownDescription: "The timestamp for when the server was created",
				Computed:            true,
				PlanModifiers: []planmodifier.String{
					stringplanmodifier.UseStateForUnknown(),
				},
			},

			"region": schema.StringAttribute{
				MarkdownDescription: "The region where the server is deployed",
				Computed:            true,
				PlanModifiers: []planmodifier.String{
					stringplanmodifier.UseStateForUnknown(),
				},
			},
			"interfaces": schema.ListNestedAttribute{
				MarkdownDescription: "List of network interfaces",
				Computed:            true,
				PlanModifiers: []planmodifier.List{
					listplanmodifier.UseStateForUnknown(),
				},
				NestedObject: schema.NestedAttributeObject{
					Attributes: map[string]schema.Attribute{
						"name": schema.StringAttribute{
							MarkdownDescription: "Interface name",
							Computed:            true,
						},
						"mac_address": schema.StringAttribute{
							MarkdownDescription: "MAC address",
							Computed:            true,
						},
						"description": schema.StringAttribute{
							MarkdownDescription: "Description",
							Computed:            true,
						},
					},
				},
			},
		},
	}
}

func (r *ServerResource) ModifyPlan(ctx context.Context, req resource.ModifyPlanRequest, resp *resource.ModifyPlanResponse) {
	if req.Plan.Raw.IsNull() {
		return
	}

	var cfg, plan, state ServerResourceModel
	resp.Diagnostics.Append(req.Config.Get(ctx, &cfg)...)
	resp.Diagnostics.Append(req.Plan.Get(ctx, &plan)...)
	if !req.State.Raw.IsNull() {
		resp.Diagnostics.Append(req.State.Get(ctx, &state)...)
	}
	if resp.Diagnostics.HasError() {
		return
	}

<<<<<<< HEAD
	// Check if only the case of 'site' has changed (only for existing resources)
	if !req.State.Raw.IsNull() {
		var state ServerResourceModel
		resp.Diagnostics.Append(req.State.Get(ctx, &state)...)
		if resp.Diagnostics.HasError() {
			return
		}

		if !cfg.Site.IsNull() && !state.Site.IsNull() {
			if strings.EqualFold(cfg.Site.ValueString(), state.Site.ValueString()) &&
				cfg.Site.ValueString() != state.Site.ValueString() {
				// Only the case changed - this is not a real change, suppress it
				resp.Diagnostics.Append(resp.Plan.Set(ctx, &plan)...)
				return
=======
	// Validate billing change during plan phase
	if !req.State.Raw.IsNull() && !plan.Billing.IsNull() && !plan.Billing.IsUnknown() {
		if !state.Billing.IsNull() && !state.Billing.IsUnknown() {
			currentBilling := state.Billing.ValueString()
			newBilling := plan.Billing.ValueString()
			
			// Only validate if billing is actually changing
			if currentBilling != newBilling {
				if err := validators.ValidateBillingChange(currentBilling, newBilling); err != nil {
					resp.Diagnostics.AddError("Billing Change Validation Error", err.Error())
					return
				}
>>>>>>> 84ee3ba1
			}
		}
	}

	if !cfg.Project.IsNull() && !cfg.Project.IsUnknown() && cfg.Project.ValueString() != "" {
		plan.Project = cfg.Project
		resp.Diagnostics.Append(resp.Plan.Set(ctx, &plan)...)
		return
	}

	if r.defaultProject != "" {
		plan.Project = types.StringValue(r.defaultProject)
		resp.Diagnostics.Append(resp.Plan.Set(ctx, &plan)...)
		return
	}

	resp.Diagnostics.AddError(
		"Missing project",
		"Set `project` on this resource or define a default in the provider block (provider `latitudesh` { project = \"...\" }).",
	)
}

func (r *ServerResource) Configure(ctx context.Context, req resource.ConfigureRequest, resp *resource.ConfigureResponse) {
	if req.ProviderData == nil {
		return
	}
	deps := iprovider.ConfigureFromProviderData(req.ProviderData, &resp.Diagnostics)
	if resp.Diagnostics.HasError() {
		return
	}
	r.client = deps.Client
	r.defaultProject = deps.DefaultProject
}

func (r *ServerResource) waitForServerReady(ctx context.Context, serverID string, diags *diag.Diagnostics, operation string) {
	// Configs
	timeout := 30 * time.Minute
	pollInterval := 30 * time.Second
	maxRetries := 5

	// Check if we're in test mode with short deadline
	if deadline, ok := ctx.Deadline(); ok {
		remaining := time.Until(deadline)

		// If context deadline is very short (< 2 minutes), we're likely in a unit test
		// Skip wait to prevent test timeouts
		if remaining < 2*time.Minute {
			return
		}

		// Adjust timeout to not exceed context deadline
		if remaining < timeout {
			timeout = remaining - 30*time.Second // Leave 30s buffer
			if timeout < time.Minute {
				timeout = time.Minute
			}
		}
	}

	deadline := time.Now().Add(timeout)
	consecutiveErrors := 0
	lastStatus := ""

	// Enable debug logging if TF_LOG or LATITUDESH_DEBUG is set
	enableDebug := os.Getenv("TF_LOG") != "" || os.Getenv("LATITUDESH_DEBUG") != ""

	for time.Now().Before(deadline) {
		response, err := r.client.Servers.Get(ctx, serverID, nil)
		if err != nil {
			consecutiveErrors++

			// Check if it's a temporary error that we should retry
			errStr := err.Error()
			isTemporaryError := strings.Contains(errStr, "502") ||
				strings.Contains(errStr, "503") ||
				strings.Contains(errStr, "504") ||
				strings.Contains(errStr, "429") ||
				strings.Contains(errStr, "timeout") ||
				strings.Contains(errStr, "connection reset")

			if isTemporaryError && consecutiveErrors <= maxRetries {
				// Calculate backoff with exponential delay
				backoff := time.Duration(consecutiveErrors) * 5 * time.Second
				if backoff > 30*time.Second {
					backoff = 30 * time.Second
				}

				if enableDebug {
					fmt.Fprintf(os.Stderr, "[DEBUG] Temporary error during %s (attempt %d/%d), retrying in %v: %s\n",
						operation, consecutiveErrors, maxRetries, backoff, errStr)
				}

				// Wait before retry with backoff
				select {
				case <-ctx.Done():
					diags.AddError("Context Cancelled", fmt.Sprintf("Server %s was cancelled", operation))
					return
				case <-time.After(backoff):
					// Continue to next iteration
					continue
				}
			}

			// If it's not a temporary error or we've exceeded retries, fail
			if consecutiveErrors > maxRetries {
				diags.AddError(
					"Client Error",
					fmt.Sprintf("Unable to check server status during %s after %d retries. Last error: %s", operation, maxRetries, err.Error()),
				)
			} else {
				diags.AddError(
					"Client Error",
					fmt.Sprintf("Unable to check server status during %s: %s", operation, err.Error()),
				)
			}
			return
		}

		// Reset consecutive errors on success
		consecutiveErrors = 0

		if response.Server == nil || response.Server.Data == nil || response.Server.Data.Attributes == nil {
			diags.AddError("API Error", fmt.Sprintf("Invalid server response during %s", operation))
			return
		}

		attrs := response.Server.Data.Attributes
		if attrs.Status == nil {
			diags.AddError("API Error", fmt.Sprintf("Server status is null during %s", operation))
			return
		}

		status := string(*attrs.Status)

		// Log status changes for debugging
		if enableDebug && status != lastStatus {
			fmt.Fprintf(os.Stderr, "[DEBUG] Server %s: status changed from '%s' to '%s' (waiting for 'on')\n",
				operation, lastStatus, status)
		}
		lastStatus = status

		// Check for failure states
		if status == "failed_disk_erasing" || status == "failed_deployment" {
			diags.AddError(
				fmt.Sprintf("Server %s Failed", operation),
				fmt.Sprintf("Server entered failed state: %s. Please check the server in the Latitude.sh dashboard.", status),
			)
			return
		}

		// Check for success states
		if status == "on" {
			if enableDebug {
				fmt.Fprintf(os.Stderr, "[DEBUG] Server %s completed successfully (status: on)\n", operation)
			}
			return
		}

		// Wait before next check
		select {
		case <-ctx.Done():
			diags.AddError("Context Cancelled", fmt.Sprintf("Server %s was cancelled", operation))
			return
		case <-time.After(pollInterval):
			// Continue to next iteration
		}
	}

	// Timeout reached
	diags.AddError(
		fmt.Sprintf("Server %s Timeout", operation),
		fmt.Sprintf("Server did not reach 'on' state within %v. Check server status in Latitude.sh dashboard.", timeout),
	)
}

func (r *ServerResource) Create(ctx context.Context, req resource.CreateRequest, resp *resource.CreateResponse) {
	var data ServerResourceModel

	resp.Diagnostics.Append(req.Plan.Get(ctx, &data)...)
	if resp.Diagnostics.HasError() {
		return
	}

	// Set default value for billing if not provided
	if data.Billing.IsNull() || data.Billing.IsUnknown() || strings.TrimSpace(data.Billing.ValueString()) == "" {
		data.Billing = types.StringValue("monthly")
	}

	attrs := &operations.CreateServerServersAttributes{}

	var project string
	if !data.Project.IsNull() && !data.Project.IsUnknown() && data.Project.ValueString() != "" {
		project = data.Project.ValueString()
	} else if r.defaultProject != "" {
		project = r.defaultProject
	}

	if project == "" {
		resp.Diagnostics.AddError("Missing project",
			"Set `project` on this resource or define a default in the provider block (provider `latitudesh` { project = \"...\" }).")
		return
	}
	attrs.Project = &project
	data.Project = types.StringValue(project)

	if !data.Plan.IsNull() {
		planValue := data.Plan.ValueString()
		plan := operations.CreateServerPlan(planValue)
		attrs.Plan = &plan
	}

	if !data.Site.IsNull() {
		// Convert site to uppercase for API compatibility (case-insensitive input)
		// Keep original case in state, only uppercase for API call
		siteValue := strings.ToUpper(data.Site.ValueString())
		site := operations.CreateServerSite(siteValue)
		attrs.Site = &site
	}

	if !data.OperatingSystem.IsNull() {
		osValue := data.OperatingSystem.ValueString()
		os := operations.CreateServerOperatingSystem(osValue)
		attrs.OperatingSystem = &os
	}

	if !data.Hostname.IsNull() {
		hostname := data.Hostname.ValueString()
		attrs.Hostname = &hostname
	}

	if !data.SSHKeys.IsNull() && !data.SSHKeys.IsUnknown() {
		var sshKeys []string
		resp.Diagnostics.Append(data.SSHKeys.ElementsAs(ctx, &sshKeys, false)...)
		if resp.Diagnostics.HasError() {
			return
		}
		attrs.SSHKeys = sshKeys
	}

	if !data.UserData.IsNull() {
		userDataValue := data.UserData.ValueString()
		attrs.UserData = &userDataValue
	}

	if !data.Raid.IsNull() {
		raidValue := data.Raid.ValueString()
		raid := operations.CreateServerRaid(raidValue)
		attrs.Raid = &raid
	}

	if !data.Ipxe.IsNull() {
		ipxe := data.Ipxe.ValueString()
		attrs.Ipxe = &ipxe
	}

	if !data.Billing.IsNull() {
		billingValue := data.Billing.ValueString()
		billing := operations.CreateServerBilling(billingValue)
		attrs.Billing = &billing
	}

	createRequest := operations.CreateServerServersRequestBody{
		Data: &operations.CreateServerServersData{
			Type:       operations.CreateServerServersTypeServers,
			Attributes: attrs,
		},
	}

	result, err := r.client.Servers.Create(ctx, createRequest)

	if err != nil {
		resp.Diagnostics.AddError("Client Error", "Unable to create server, got error: "+err.Error())
		return
	}

	if result.Server == nil || result.Server.Data == nil || result.Server.Data.ID == nil {
		resp.Diagnostics.AddError("API Error", "Failed to get server ID from response")
		return
	}

	data.ID = types.StringValue(*result.Server.Data.ID)

	if !data.Tags.IsNull() && !data.Tags.IsUnknown() {
		var tagIDs []string
		resp.Diagnostics.Append(data.Tags.ElementsAs(ctx, &tagIDs, false)...)
		if resp.Diagnostics.HasError() {
			return
		}

		if len(tagIDs) > 0 {
			err := r.validateTagIDs(ctx, tagIDs)
			if err != nil {
				resp.Diagnostics.AddError("Tag Validation Error", "Unable to validate tag IDs: "+err.Error())
				return
			}

			var hostnamePtr *string
			if !data.Hostname.IsNull() {
				hostname := data.Hostname.ValueString()
				hostnamePtr = &hostname
			}

			err = r.updateServerTags(ctx, data.ID.ValueString(), tagIDs, hostnamePtr)
			if err != nil {
				resp.Diagnostics.AddError("Tag Update Error", "Unable to update server with tags: "+err.Error())
				return
			}
		}
	}

	r.waitForServerReady(ctx, data.ID.ValueString(), &resp.Diagnostics, "creation")
	if resp.Diagnostics.HasError() {
		return
	}

	r.readServer(ctx, &data, &resp.Diagnostics)
	if resp.Diagnostics.HasError() {
		return
	}

	// Ensure allow_reinstall has a known value (default to true if not set)
	if data.AllowReinstall.IsNull() || data.AllowReinstall.IsUnknown() {
		data.AllowReinstall = types.BoolValue(true)
	}

	resp.Diagnostics.Append(resp.State.Set(ctx, &data)...)
}

func (r *ServerResource) Read(ctx context.Context, req resource.ReadRequest, resp *resource.ReadResponse) {
	var data ServerResourceModel

	resp.Diagnostics.Append(req.State.Get(ctx, &data)...)
	if resp.Diagnostics.HasError() {
		return
	}

	r.readServer(ctx, &data, &resp.Diagnostics)
	if resp.Diagnostics.HasError() {
		return
	}

	resp.Diagnostics.Append(resp.State.Set(ctx, &data)...)
}

func (r *ServerResource) Update(ctx context.Context, req resource.UpdateRequest, resp *resource.UpdateResponse) {
	var data ServerResourceModel
	var currentData ServerResourceModel

	resp.Diagnostics.Append(req.Plan.Get(ctx, &data)...)
	if resp.Diagnostics.HasError() {
		return
	}

	resp.Diagnostics.Append(req.State.Get(ctx, &currentData)...)
	if resp.Diagnostics.HasError() {
		return
	}

	// Determine what changed to decide between reinstall vs in-place update
	// Compare planned config vs current state
	needsReinstall, reason := r.needsReinstall(ctx, &data, &currentData, &resp.Diagnostics)
	if resp.Diagnostics.HasError() {
		return
	}

	if needsReinstall {
		// Add warning about reinstall
		resp.Diagnostics.AddWarning(
			"Server Reinstall Required",
			fmt.Sprintf("Changes detected (%s) will trigger a server reinstall. All data on the server will be lost unless backed up.", reason),
		)

		// Check if reinstall is allowed
		allowReinstall := true // Default to true for backward compatibility
		if !data.AllowReinstall.IsNull() && !data.AllowReinstall.IsUnknown() {
			allowReinstall = data.AllowReinstall.ValueBool()
		}

		if !allowReinstall {
			// When reinstall is not allowed, just update the state
			resp.Diagnostics.AddWarning(
				"State Updated Without Server Changes",
				fmt.Sprintf("Changes detected (%s) would normally trigger a server reinstall, but allow_reinstall is set to false. "+
					"The Terraform state has been updated to match your configuration, but no actual server changes were made. "+
					"Set allow_reinstall=true to perform the actual reinstall.", reason),
			)

			err := r.updateDeployConfig(ctx, &data, &resp.Diagnostics)
			if err != nil {
				resp.Diagnostics.AddError("Deploy Config Update Error", "Unable to update deploy config: "+err.Error())
				return
			}

			// Read current server state
			r.readServer(ctx, &data, &resp.Diagnostics)
			if resp.Diagnostics.HasError() {
				return
			}

			// Skip reinstall - just update state

			resp.Diagnostics.Append(resp.State.Set(ctx, &data)...)
			return
		}

		// Perform reinstall for OS, SSH keys, user data, raid, or ipxe changes
		err := r.reinstallServer(ctx, &data, &resp.Diagnostics)
		if err != nil {
			resp.Diagnostics.AddError("Reinstall Error", "Unable to reinstall server: "+err.Error())
			return
		}

		// Wait for server to be ready after reinstall
		r.waitForServerReady(ctx, data.ID.ValueString(), &resp.Diagnostics, "reinstall")
		if resp.Diagnostics.HasError() {
			return
		}

		// Read server to get updated values after reinstall
		r.readServer(ctx, &data, &resp.Diagnostics)
		if resp.Diagnostics.HasError() {
			return
		}
	} else {
		// Performing in-place update

		// Perform in-place update for hostname, billing, tags, project changes
		changedProj, newProj, err := r.updateServerInPlace(ctx, &data, &currentData, &resp.Diagnostics)
		if err != nil {
			resp.Diagnostics.AddError("Update Error", "Unable to update server: "+err.Error())
			return
		}

		// For in-place updates, only read server info
		r.readServer(ctx, &data, &resp.Diagnostics)
		if resp.Diagnostics.HasError() {
			return
		}

		if changedProj && newProj != "" {
			data.Project = types.StringValue(newProj)
		}
	}

	resp.Diagnostics.Append(resp.State.Set(ctx, &data)...)
}

// needsReinstall determines if server needs reinstall based on changed fields
func (r *ServerResource) needsReinstall(ctx context.Context, planned *ServerResourceModel, current *ServerResourceModel, diags *diag.Diagnostics) (bool, string) {
	var reasons []string

	if !planned.OperatingSystem.Equal(current.OperatingSystem) {
		reasons = append(reasons, "operating_system")
	}

	// Compare SSH keys with proper handling of null vs empty lists
	sshKeysChanged := false
	if planned.SSHKeys.IsNull() && !current.SSHKeys.IsNull() {
		// Planned is null, current is not null
		sshKeysChanged = true
	} else if !planned.SSHKeys.IsNull() && current.SSHKeys.IsNull() {
		// Planned is not null, current is null
		sshKeysChanged = true
	} else if !planned.SSHKeys.IsNull() && !current.SSHKeys.IsNull() {
		// Both are not null, compare values
		sshKeysChanged = !planned.SSHKeys.Equal(current.SSHKeys)
	}

	if sshKeysChanged {
		reasons = append(reasons, "ssh_keys")
	}

	if !planned.UserData.Equal(current.UserData) {
		reasons = append(reasons, "user_data")
	}

	if !planned.Raid.Equal(current.Raid) {
		reasons = append(reasons, "raid")
	}

	if !planned.Ipxe.Equal(current.Ipxe) {
		reasons = append(reasons, "ipxe")
	}

	if len(reasons) > 0 {
		return true, "Changed: " + fmt.Sprintf("%v", reasons)
	}

	return false, ""
}

func (r *ServerResource) reinstallServer(ctx context.Context, data *ServerResourceModel, diags *diag.Diagnostics) error {
	serverID := data.ID.ValueString()
	attrs := &operations.CreateServerReinstallServersAttributes{}

	if !data.OperatingSystem.IsNull() && !data.OperatingSystem.IsUnknown() {
		osValue := data.OperatingSystem.ValueString()
		if osValue != "" {
			os := operations.CreateServerReinstallServersOperatingSystem(osValue)
			attrs.OperatingSystem = &os
		}
	}

	if !data.Hostname.IsNull() && !data.Hostname.IsUnknown() {
		hostname := data.Hostname.ValueString()
		if hostname != "" {
			attrs.Hostname = &hostname
		}
	}

	if !data.SSHKeys.IsNull() && !data.SSHKeys.IsUnknown() {
		var sshKeys []string
		convertDiags := data.SSHKeys.ElementsAs(ctx, &sshKeys, false)
		diags.Append(convertDiags...)
		if !convertDiags.HasError() {
			// Always send SSH keys list during reinstall, even if empty
			// This ensures keys are removed if the list is empty
			attrs.SSHKeys = sshKeys
		}
	}

	if !data.UserData.IsNull() && !data.UserData.IsUnknown() {
		userDataValue := data.UserData.ValueString()
		if userDataValue != "" {
			// TODO: SDK inconsistency - reinstall API expects int64 but creation uses string IDs
			// Temporarily skip user_data during reinstall to avoid API errors
			// The user_data will remain in Terraform state but won't be reapplied during reinstall
			// This is a known limitation that should be addressed when the API/SDK is standardized
		}
	}

	if !data.Raid.IsNull() && !data.Raid.IsUnknown() {
		raidValue := data.Raid.ValueString()
		if raidValue != "" && (raidValue == "raid-0" || raidValue == "raid-1") {
			raid := operations.CreateServerReinstallServersRaid(raidValue)
			attrs.Raid = &raid
		}
	}

	if !data.Ipxe.IsNull() && !data.Ipxe.IsUnknown() {
		ipxe := data.Ipxe.ValueString()
		if ipxe != "" {
			attrs.Ipxe = &ipxe
		}
	}

	reinstallRequest := operations.CreateServerReinstallServersRequestBody{
		Data: operations.CreateServerReinstallServersData{
			Type:       operations.CreateServerReinstallServersTypeReinstalls,
			Attributes: attrs,
		},
	}

	_, err := r.client.Servers.Reinstall(ctx, serverID, reinstallRequest)
	return err
}

func (r *ServerResource) updateServerInPlace(ctx context.Context, data *ServerResourceModel, currentData *ServerResourceModel, diags *diag.Diagnostics) (bool, string, error) {
	serverID := data.ID.ValueString()
	attrs := &operations.UpdateServerServersAttributes{}

	if !data.Hostname.IsNull() {
		hostname := data.Hostname.ValueString()
		attrs.Hostname = &hostname
	} else if !currentData.Hostname.IsNull() {
		hostname := currentData.Hostname.ValueString()
		attrs.Hostname = &hostname
	}

	if !data.Billing.IsNull() && (currentData == nil || data.Billing.ValueString() != currentData.Billing.ValueString()) {
		billingValue := data.Billing.ValueString()
		
		// Validate billing change if we have current billing data
		if currentData != nil && !currentData.Billing.IsNull() && !currentData.Billing.IsUnknown() {
			currentBilling := currentData.Billing.ValueString()
			if err := validators.ValidateBillingChange(currentBilling, billingValue); err != nil {
				diags.AddError("Billing Change Validation Error", err.Error())
				return false, "", fmt.Errorf("billing change validation failed: %w", err)
			}
		}
		
		billing := operations.UpdateServerServersBilling(billingValue)
		attrs.Billing = &billing
	}

	var newProj string
	if !data.Project.IsNull() && !data.Project.IsUnknown() && data.Project.ValueString() != "" {
		newProj = data.Project.ValueString()
	} else if r.defaultProject != "" {
		newProj = r.defaultProject
	} else {
		diags.AddError("Missing project", "Define 'project' in the resource or in the provider block.")
		return false, "", fmt.Errorf("missing project")
	}

	var oldProj string
	if !currentData.Project.IsNull() && !currentData.Project.IsUnknown() {
		oldProj = currentData.Project.ValueString()
	}

	changedProj := newProj != "" && newProj != oldProj
	if changedProj {
		attrs.Project = &newProj
	}

	if !data.Tags.IsNull() && !data.Tags.IsUnknown() {
		var tagIDs []string
		convertDiags := data.Tags.ElementsAs(ctx, &tagIDs, false)
		diags.Append(convertDiags...)
		if convertDiags.HasError() {
			return false, "", fmt.Errorf("failed to convert tag IDs")
		}
		if err := r.validateTagIDs(ctx, tagIDs); err != nil {
			return false, "", fmt.Errorf("tag validation failed: %w", err)
		}
		var hostname *string
		if !data.Hostname.IsNull() {
			hv := data.Hostname.ValueString()
			hostname = &hv
		}
		if err := r.updateServerTags(ctx, serverID, tagIDs, hostname); err != nil {
			return false, "", fmt.Errorf("failed to update server tags: %w", err)
		}
	}

	updateType := operations.UpdateServerServersTypeServers
	updateRequest := operations.UpdateServerServersRequestBody{
		Data: &operations.UpdateServerServersData{
			ID:         &serverID,
			Type:       &updateType,
			Attributes: attrs,
		},
	}

	result, err := r.client.Servers.Update(ctx, serverID, updateRequest)
	if err != nil && err.Error() != "{}" {
		return changedProj, newProj, fmt.Errorf("server update failed: %w", err)
	}
	if result != nil && result.HTTPMeta.Response != nil {
		code := result.HTTPMeta.Response.StatusCode
		if code < 200 || code >= 300 {
			return changedProj, newProj, fmt.Errorf("server update failed with status code: %d", code)
		}
	}
	return changedProj, newProj, nil
}

func (r *ServerResource) Delete(ctx context.Context, req resource.DeleteRequest, resp *resource.DeleteResponse) {
	var data ServerResourceModel

	resp.Diagnostics.Append(req.State.Get(ctx, &data)...)
	if resp.Diagnostics.HasError() {
		return
	}

	serverID := data.ID.ValueString()

	_, err := r.client.Servers.Delete(ctx, serverID, nil)
	if err != nil {
		if strings.Contains(err.Error(), "404") {
			resp.Diagnostics.AddWarning("Server Already Deleted", "Server appears to have been deleted outside of Terraform")
			return
		}
		resp.Diagnostics.AddError("Client Error", "Unable to delete server, got error: "+err.Error())
		return
	}
}

func (r *ServerResource) ImportState(ctx context.Context, req resource.ImportStateRequest, resp *resource.ImportStateResponse) {
	resource.ImportStatePassthroughID(ctx, path.Root("id"), req, resp)
}

func (r *ServerResource) readServer(ctx context.Context, data *ServerResourceModel, diags *diag.Diagnostics) {
	serverID := data.ID.ValueString()

	response, err := r.client.Servers.Get(ctx, serverID, nil)
	if err != nil {
		diags.AddError("Client Error", "Unable to read server, got error: "+err.Error())
		return
	}

	if response.Server == nil || response.Server.Data == nil {
		data.ID = types.StringNull()
		return
	}

	server := response.Server.Data
	if server.Attributes != nil {
		attrs := server.Attributes

		if attrs.Hostname != nil && *attrs.Hostname != "" {
			data.Hostname = types.StringValue(*attrs.Hostname)
		} else {
			data.Hostname = types.StringNull()
		}

		if attrs.Status != nil {
			data.Status = types.StringValue(string(*attrs.Status))
		} else {
			data.Status = types.StringNull()
		}

		if attrs.PrimaryIpv4 != nil && *attrs.PrimaryIpv4 != "" {
			data.PrimaryIpv4 = types.StringValue(*attrs.PrimaryIpv4)
		} else {
			data.PrimaryIpv4 = types.StringNull()
		}

		if attrs.PrimaryIpv6 != nil && *attrs.PrimaryIpv6 != "" {
			data.PrimaryIpv6 = types.StringValue(*attrs.PrimaryIpv6)
		} else {
			data.PrimaryIpv6 = types.StringNull()
		}

		if attrs.Locked != nil {
			data.Locked = types.BoolValue(*attrs.Locked)
		}

		if attrs.CreatedAt != nil && *attrs.CreatedAt != "" {
			if data.CreatedAt.IsNull() || data.CreatedAt.IsUnknown() || data.CreatedAt.ValueString() == "" {
				data.CreatedAt = types.StringValue(*attrs.CreatedAt)
			}
		} else {
			if data.CreatedAt.IsNull() || data.CreatedAt.IsUnknown() || data.CreatedAt.ValueString() == "" {
				data.CreatedAt = types.StringNull()
			}
		}

		if attrs.Region != nil && attrs.Region.Site != nil && attrs.Region.Site.Slug != nil {
			// Don't update Site - preserve the user's input case
		}

		if attrs.Plan != nil {
			if attrs.Plan.Slug != nil {
				data.Plan = types.StringValue(*attrs.Plan.Slug)
			} else if attrs.Plan.ID != nil {
				data.Plan = types.StringValue(*attrs.Plan.ID)
			} else if attrs.Plan.Name != nil {
				data.Plan = types.StringValue(*attrs.Plan.Name)
			}

			// Extract billing from plan
			if attrs.Plan.Billing != nil {
				data.Billing = types.StringValue(*attrs.Plan.Billing)
			}
		}

		// Set operating_system from API response
		if attrs.OperatingSystem != nil && attrs.OperatingSystem.Slug != nil && *attrs.OperatingSystem.Slug != "" {
			if data.OperatingSystem.IsNull() || *attrs.OperatingSystem.Slug == data.OperatingSystem.ValueString() {
				data.OperatingSystem = types.StringValue(*attrs.OperatingSystem.Slug)
			}
		} else {
			data.OperatingSystem = types.StringNull()
		}

		if attrs.Project != nil && attrs.Project.ID != nil {
			data.Project = types.StringValue(*attrs.Project.ID)
		}

		if attrs.Region != nil && attrs.Region.Site != nil && attrs.Region.Site.Slug != nil {
			data.Region = types.StringValue(*attrs.Region.Site.Slug)
		}

		if attrs.Interfaces != nil {
			var ifaceObjs []attr.Value

			for _, iface := range attrs.Interfaces {
				var nameVal, macVal, descVal attr.Value

				nameVal = optionalString(iface.Name)
				macVal = optionalString(iface.MacAddress)
				descVal = optionalString(iface.Description)

				obj, _ := types.ObjectValue(
					map[string]attr.Type{
						"name":        types.StringType,
						"mac_address": types.StringType,
						"description": types.StringType,
					},
					map[string]attr.Value{
						"name":        nameVal,
						"mac_address": macVal,
						"description": descVal,
					},
				)
				ifaceObjs = append(ifaceObjs, obj)
			}

			list, diags2 := listIfaces(ifaceObjs)
			diags.Append(diags2...)
			data.Interfaces = list
		} else {
			data.Interfaces = emptyIfaces()
		}
	} else {
		data.Interfaces = emptyIfaces()
	}

	// Tags are handled separately - preserve existing tags if not returned by API
	// The server API doesn't return tags in the get response, so we don't overwrite them

	// Set default value for allow_reinstall if not set
	if data.AllowReinstall.IsNull() {
		data.AllowReinstall = types.BoolValue(true)
	}

	// Read deploy config to get SSH keys, user data, raid, and ipxe
	r.readDeployConfig(ctx, data, diags)
}

func (r *ServerResource) readDeployConfig(ctx context.Context, data *ServerResourceModel, diags *diag.Diagnostics) {
	serverID := data.ID.ValueString()

	response, err := r.client.Servers.GetDeployConfig(ctx, serverID)
	if err != nil {
		diags.AddError("Client Error", "Unable to read server deploy config, got error: "+err.Error())
		return
	}

	if response.DeployConfig == nil || response.DeployConfig.Data == nil || response.DeployConfig.Data.Attributes == nil {
		return
	}

	attrs := response.DeployConfig.Data.Attributes

	// Only set SSH keys if they exist in the API response
	if len(attrs.SSHKeys) > 0 {
		sshKeysList, convertDiags := types.ListValueFrom(ctx, types.StringType, attrs.SSHKeys)
		diags.Append(convertDiags...)
		if !convertDiags.HasError() {
			data.SSHKeys = sshKeysList
		}
	}
	// If no SSH keys in API response, leave data.SSHKeys as null (don't set to empty list)
}

func (r *ServerResource) validateTagIDs(ctx context.Context, tagIDs []string) error {
	if len(tagIDs) == 0 {
		return nil
	}

	response, err := r.client.Tags.List(ctx)
	if err != nil {
		return err
	}

	if response.CustomTags == nil || response.CustomTags.Data == nil {
		return fmt.Errorf("no tags found")
	}

	validTagIDs := make(map[string]bool)
	for _, tag := range response.CustomTags.Data {
		if tag.ID != nil {
			validTagIDs[*tag.ID] = true
		}
	}

	for _, tagID := range tagIDs {
		if !validTagIDs[tagID] {
			return fmt.Errorf("tag ID '%s' not found", tagID)
		}
	}

	return nil
}

func (r *ServerResource) updateServerTags(ctx context.Context, serverID string, tagIDs []string, hostname *string) error {
	attrs := &operations.UpdateServerServersAttributes{
		Tags: tagIDs,
	}

	// Preserve hostname if provided
	if hostname != nil {
		attrs.Hostname = hostname
	}

	updateType := operations.UpdateServerServersTypeServers
	updateRequest := operations.UpdateServerServersRequestBody{
		Data: &operations.UpdateServerServersData{
			ID:         &serverID,
			Type:       &updateType,
			Attributes: attrs,
		},
	}

	result, err := r.client.Servers.Update(ctx, serverID, updateRequest)
	if err != nil {
		if err.Error() != "{}" {
			return fmt.Errorf("unable to update server with tags: %w", err)
		}
	}

	if result != nil && result.HTTPMeta.Response != nil {
		statusCode := result.HTTPMeta.Response.StatusCode
		if statusCode >= 400 {
			return fmt.Errorf("server tag update failed with status code: %d", statusCode)
		}
	}

	return nil
}

// sshKeysReinstallWarningModifier shows warning when SSH keys change during plan phase
type sshKeysReinstallWarningModifier struct{}

func (m sshKeysReinstallWarningModifier) Description(ctx context.Context) string {
	return "Shows warning when SSH key changes trigger server reinstall"
}

func (m sshKeysReinstallWarningModifier) MarkdownDescription(ctx context.Context) string {
	return "Shows warning when SSH key changes trigger server reinstall"
}

func (m sshKeysReinstallWarningModifier) PlanModifyList(ctx context.Context, req planmodifier.ListRequest, resp *planmodifier.ListResponse) {
	// Only show reinstall warnings during updates (when state exists), not during creation
	if req.StateValue.IsUnknown() {
		return
	}

	if !req.StateValue.Equal(req.PlanValue) {
		// Check if SSH keys are being removed (state has keys, plan doesn't)
		stateHasKeys := !req.StateValue.IsNull() && !req.StateValue.IsUnknown()
		planHasKeys := !req.PlanValue.IsNull() && !req.PlanValue.IsUnknown()

		if stateHasKeys && !planHasKeys {
			resp.Diagnostics.AddWarning(
				"SSH Keys Removal",
				fmt.Sprintf("SSH keys will be removed from the server. This will trigger a server reinstall. All data on the server will be lost unless backed up. state=%v, plan=%v", req.StateValue, req.PlanValue),
			)
		} else {
			resp.Diagnostics.AddWarning(
				"Server Reinstall Required",
				"SSH key changes will trigger a server reinstall. All data on the server will be lost unless backed up.",
			)
		}
	}
}

// operatingSystemReinstallWarningModifier shows warning when operating_system changes during plan phase
type operatingSystemReinstallWarningModifier struct{}

func (m operatingSystemReinstallWarningModifier) Description(ctx context.Context) string {
	return "Shows warning when operating_system changes trigger server reinstall"
}

func (m operatingSystemReinstallWarningModifier) MarkdownDescription(ctx context.Context) string {
	return "Shows warning when operating_system changes trigger server reinstall"
}

func (m operatingSystemReinstallWarningModifier) PlanModifyString(ctx context.Context, req planmodifier.StringRequest, resp *planmodifier.StringResponse) {
	// Only show warnings during updates (when state exists), not during creation
	if req.StateValue.IsNull() {
		return
	}

	var allowReinstall types.Bool
	resp.Diagnostics.Append(req.Config.GetAttribute(ctx, path.Root("allow_reinstall"), &allowReinstall)...)
	if !allowReinstall.IsNull() && !allowReinstall.IsUnknown() && !allowReinstall.ValueBool() {
		return
	}

	if !req.StateValue.Equal(req.PlanValue) {
		resp.Diagnostics.AddWarning(
			"Server Reinstall Required",
			"operating_system changes will trigger a server reinstall. All data on the server will be lost unless backed up.",
		)
	}
}

// userDataReinstallWarningModifier shows warning when user_data changes during plan phase
type userDataReinstallWarningModifier struct{}

func (m userDataReinstallWarningModifier) Description(ctx context.Context) string {
	return "Shows warning when user_data changes trigger server reinstall"
}

func (m userDataReinstallWarningModifier) MarkdownDescription(ctx context.Context) string {
	return "Shows warning when user_data changes trigger server reinstall"
}

func (m userDataReinstallWarningModifier) PlanModifyString(ctx context.Context, req planmodifier.StringRequest, resp *planmodifier.StringResponse) {
	// Only show warnings during updates (when state exists), not during creation
	if req.StateValue.IsNull() {
		return
	}

	if !req.StateValue.Equal(req.PlanValue) {
		resp.Diagnostics.AddWarning(
			"Server Reinstall Required",
			"user_data changes will trigger a server reinstall. All data on the server will be lost unless backed up.",
		)
	}
}

// raidReinstallWarningModifier shows warning when raid changes during plan phase
type raidReinstallWarningModifier struct{}

func (m raidReinstallWarningModifier) Description(ctx context.Context) string {
	return "Shows warning when raid changes trigger server reinstall"
}

func (m raidReinstallWarningModifier) MarkdownDescription(ctx context.Context) string {
	return "Shows warning when raid changes trigger server reinstall"
}

func (m raidReinstallWarningModifier) PlanModifyString(ctx context.Context, req planmodifier.StringRequest, resp *planmodifier.StringResponse) {
	// Only show warnings during updates (when state exists), not during creation
	if req.StateValue.IsNull() {
		return
	}

	var allowReinstall types.Bool
	resp.Diagnostics.Append(req.Config.GetAttribute(ctx, path.Root("allow_reinstall"), &allowReinstall)...)
	if !allowReinstall.IsNull() && !allowReinstall.IsUnknown() && !allowReinstall.ValueBool() {
		return
	}

	if !req.StateValue.Equal(req.PlanValue) {
		resp.Diagnostics.AddWarning(
			"Server Reinstall Required",
			"raid changes will trigger a server reinstall. All data on the server will be lost unless backed up.",
		)
	}
}

func (r *ServerResource) updateDeployConfig(ctx context.Context, data *ServerResourceModel, diags *diag.Diagnostics) error {

	// Just return success so state can be updated with planned values
	return nil
}

// ipxeReinstallWarningModifier shows warning when ipxe changes during plan phase
type ipxeReinstallWarningModifier struct{}

func (m ipxeReinstallWarningModifier) Description(ctx context.Context) string {
	return "Shows warning when ipxe changes trigger server reinstall"
}

func (m ipxeReinstallWarningModifier) MarkdownDescription(ctx context.Context) string {
	return "Shows warning when ipxe changes trigger server reinstall"
}

func (m ipxeReinstallWarningModifier) PlanModifyString(ctx context.Context, req planmodifier.StringRequest, resp *planmodifier.StringResponse) {
	// Only show warnings during updates (when state exists), not during creation
	if req.StateValue.IsNull() {
		return
	}

	var allowReinstall types.Bool
	resp.Diagnostics.Append(req.Config.GetAttribute(ctx, path.Root("allow_reinstall"), &allowReinstall)...)
	if !allowReinstall.IsNull() && !allowReinstall.IsUnknown() && !allowReinstall.ValueBool() {
		return
	}

	if !req.StateValue.Equal(req.PlanValue) {
		resp.Diagnostics.AddWarning(
			"Server Reinstall Required",
			"ipxe changes will trigger a server reinstall. All data on the server will be lost unless backed up.",
		)
	}
}<|MERGE_RESOLUTION|>--- conflicted
+++ resolved
@@ -257,35 +257,30 @@
 		return
 	}
 
-<<<<<<< HEAD
 	// Check if only the case of 'site' has changed (only for existing resources)
 	if !req.State.Raw.IsNull() {
-		var state ServerResourceModel
-		resp.Diagnostics.Append(req.State.Get(ctx, &state)...)
-		if resp.Diagnostics.HasError() {
-			return
-		}
-
 		if !cfg.Site.IsNull() && !state.Site.IsNull() {
 			if strings.EqualFold(cfg.Site.ValueString(), state.Site.ValueString()) &&
 				cfg.Site.ValueString() != state.Site.ValueString() {
 				// Only the case changed - this is not a real change, suppress it
 				resp.Diagnostics.Append(resp.Plan.Set(ctx, &plan)...)
 				return
-=======
+			}
+		}
+	}
+
 	// Validate billing change during plan phase
 	if !req.State.Raw.IsNull() && !plan.Billing.IsNull() && !plan.Billing.IsUnknown() {
 		if !state.Billing.IsNull() && !state.Billing.IsUnknown() {
 			currentBilling := state.Billing.ValueString()
 			newBilling := plan.Billing.ValueString()
-			
+
 			// Only validate if billing is actually changing
 			if currentBilling != newBilling {
 				if err := validators.ValidateBillingChange(currentBilling, newBilling); err != nil {
 					resp.Diagnostics.AddError("Billing Change Validation Error", err.Error())
 					return
 				}
->>>>>>> 84ee3ba1
 			}
 		}
 	}
