package latitudesh

import (
	"context"
	"net/http"
	"strconv"
	"time"

	"github.com/hashicorp/terraform-plugin-sdk/v2/diag"
	"github.com/hashicorp/terraform-plugin-sdk/v2/helper/schema"
	api "github.com/latitudesh/latitudesh-go"
)

func resourceServer() *schema.Resource {
	return &schema.Resource{
		CreateContext: resourceServerCreate,
		ReadContext:   resourceServerRead,
		UpdateContext: resourceServerUpdate,
		DeleteContext: resourceServerDelete,
		Schema: map[string]*schema.Schema{
			"project": {
				Type:        schema.TypeString,
				Description: "The id or slug of the project",
				Required:    true,
				ForceNew:    true,
			},
			"site": {
				Type:        schema.TypeString,
				Description: "The server site",
				Required:    true,
				ForceNew:    true,
			},
			"plan": {
				Type:        schema.TypeString,
				Description: "The server plan",
				Required:    true,
				ForceNew:    true,
			},
			"operating_system": {
				Type:        schema.TypeString,
				Description: "The server OS. Update will trigger a reinstall only if allow_reinstall is set to true.",
				Required:    true,
			},
			"hostname": {
				Type:        schema.TypeString,
				Description: "The server hostname",
				Required:    true,
			},
			"ssh_keys": {
				Type: schema.TypeList,
				Elem: &schema.Schema{
					Type: schema.TypeString,
				},
				Description: "List of server SSH key ids. Update will trigger a reinstall only if allow_reinstall is set to true.",
				Optional:    true,
			},
			"user_data": {
				Type:        schema.TypeString,
				Description: "The id of user data to set on the server. Update will trigger a reinstall only if allow_reinstall is set to true.",
				Optional:    true,
			},
			"raid": {
				Type:        schema.TypeString,
				Description: "RAID mode for the server. Update will trigger a reinstall only if allow_reinstall is set to true.",
				Optional:    true,
			},
			"ipxe_url": {
				Type:        schema.TypeString,
				Description: "Url for the iPXE script that will be used. Update will trigger a reinstall only if allow_reinstall is set to true.",
				Optional:    true,
			},
			"primary_ipv4": {
				Type:        schema.TypeString,
				Description: "The server IP address",
				Computed:    true,
			},
			"tags": {
				Type: schema.TypeList,
				Elem: &schema.Schema{
					Type: schema.TypeString,
				},
				Description: "List of server tags",
				Optional:    true,
			},
			"created": {
				Type:        schema.TypeString,
				Description: "The timestamp for when the server was created",
				Computed:    true,
			},
			"updated": {
				Type:        schema.TypeString,
				Description: "The timestamp for the last time the server was updated",
				Computed:    true,
			},
			"allow_reinstall": {
				Type:        schema.TypeBool,
				Description: "Allow server reinstallation when operating_system, ssh_keys, user_data,raid, or ipxe_url changes.",
				Optional:    true,
				Default:     false,
			},
		},
		Importer: &schema.ResourceImporter{
			StateContext: schema.ImportStatePassthroughContext,
		},
	}
}

func resourceServerCreate(ctx context.Context, d *schema.ResourceData, m interface{}) diag.Diagnostics {
	var diags diag.Diagnostics
	c := m.(*api.Client)

	ssh_keys := parseSSHKeys(d)
	createRequest := &api.ServerCreateRequest{
		Data: api.ServerCreateData{
			Type: "servers",
			Attributes: api.ServerCreateAttributes{
				Project:         d.Get("project").(string),
				Site:            d.Get("site").(string),
				Plan:            d.Get("plan").(string),
				OperatingSystem: d.Get("operating_system").(string),
				Hostname:        d.Get("hostname").(string),
				SSHKeys:         ssh_keys,
				UserData:        d.Get("user_data").(string),
				Raid:            d.Get("raid").(string),
				IpxeUrl:         d.Get("ipxe_url").(string),
			},
		},
	}

	server, _, err := c.Servers.Create(createRequest)
	if err != nil {
		return diag.FromErr(err)
	}

	d.SetId(server.ID)

	if err := d.Set("hostname", &server.Hostname); err != nil {
		return diag.FromErr(err)
	}
	if err := d.Set("primary_ipv4", &server.PrimaryIPv4); err != nil {
		return diag.FromErr(err)
	}
	if err := d.Set("plan", &server.Plan.Slug); err != nil {
		return diag.FromErr(err)
	}

	if _, defined := d.GetOk("tags"); defined {
		ctx := context.WithValue(ctx, "justCreated", true)
		resourceServerUpdate(ctx, d, m)
	}

	// Get server to fill information that isn't returned by create
	server, _, err = c.Servers.Get(server.ID, nil)
	if err != nil {
		return diag.FromErr(err)
	}

	// server.Project.ID is an interface{} type so we should verify before using
	var serverProjectId string
	switch server.Project.ID.(type) {
	case string:
		serverProjectId = server.Project.ID.(string)
	case float64:
		serverProjectId = strconv.FormatFloat(server.Project.ID.(float64), 'b', 2, 64)
	}

	if err := d.Set("project", serverProjectId); err != nil {
		return diag.FromErr(err)
	}
	if err := d.Set("operating_system", &server.OperatingSystem.Slug); err != nil {
		return diag.FromErr(err)
	}
	if err := d.Set("site", &server.Region.Site.Slug); err != nil {
		return diag.FromErr(err)
	}
	if err := d.Set("created", &server.CreatedAt); err != nil {
		return diag.FromErr(err)
	}

	return diags
}

func resourceServerRead(ctx context.Context, d *schema.ResourceData, m interface{}) diag.Diagnostics {
	c := m.(*api.Client)
	var diags diag.Diagnostics

	serverID := d.Id()

	server, resp, err := c.Servers.Get(serverID, nil)
	if err != nil {
		if resp.StatusCode == http.StatusNotFound {
			d.SetId("")
			return diags
		}

		return diag.FromErr(err)
	}

	// server.Project.ID is an interface{} type so we should verify before using
	var serverProjectId string
	switch server.Project.ID.(type) {
	case string:
		serverProjectId = server.Project.ID.(string)
	case float64:
		serverProjectId = strconv.FormatFloat(server.Project.ID.(float64), 'b', 2, 64)
	}

	if err := d.Set("project", serverProjectId); err != nil {
		return diag.FromErr(err)
	}

	if err := d.Set("hostname", &server.Hostname); err != nil {
		return diag.FromErr(err)
	}

	if err := d.Set("primary_ipv4", &server.PrimaryIPv4); err != nil {
		return diag.FromErr(err)
	}

	if err := d.Set("operating_system", &server.OperatingSystem.Slug); err != nil {
		return diag.FromErr(err)
	}

	if err := d.Set("site", &server.Region.Site.Slug); err != nil {
		return diag.FromErr(err)
	}

	if err := d.Set("plan", &server.Plan.Slug); err != nil {
		return diag.FromErr(err)
	}

	if err := d.Set("created", &server.CreatedAt); err != nil {
		return diag.FromErr(err)
	}

	if err := d.Set("tags", tagIDs(server.Tags)); err != nil {
		return diag.FromErr(err)
	}

	return diags
}

func resourceServerUpdate(ctx context.Context, d *schema.ResourceData, m interface{}) diag.Diagnostics {
	c := m.(*api.Client)
	var diags diag.Diagnostics

	serverID := d.Id()
	tags := parseTags(d)

	updateRequest := &api.ServerUpdateRequest{
		Data: api.ServerUpdateData{
			Type: "servers",
			ID:   serverID,
			Attributes: api.ServerUpdateAttributes{
				Hostname: d.Get("hostname").(string),
				Tags:     tags,
			},
		},
	}

	server, _, err := c.Servers.Update(serverID, updateRequest)
	if err != nil {
		return diag.FromErr(err)
	}

<<<<<<< HEAD
	// The 'hostname' key is currently the only key that's able to update with the Latitude 'ServerUpdateRequest'.
	// For all other keys that don't set ForceNew: true, we must re-install the server to update them.
	// Resources with ForceNew: true, won't hit this code-path and will instead run delete & create.
	if d.HasChangesExcept("hostname", "tags") {
		if d.Get("allow_reinstall").(bool) {
			err := serverReinstall(c, serverID, ctx, d)
			if err != nil {
				return diag.FromErr(err)
			}
			diags = append(diags, diag.Diagnostic{
				Severity: diag.Warning,
				Summary:  "Your Server is being reinstalled",
				Detail: "[WARN] The changes made to your server resource require a reinstallation. " +
					"Please note that this process may take some time to complete.",
			})
=======
	// The 'hostname' and 'tags' keys are currently the only keys that are able to update
	// with the Latitude 'ServerUpdateRequest'. For all other keys that don't set ForceNew: true,
	// we must re-install the server to update them. Resources with ForceNew: true, won't hit this
	// code-path and will instead run delete & create.

	if d.HasChangesExcept("hostname", "tags") && ctx.Value("justCreated") != true {
		err := serverReinstall(c, serverID, ctx, d)
		if err != nil {
			return diag.FromErr(err)
>>>>>>> f9aa34a9
		}
	}

	err = d.Set("updated", time.Now().Format(time.RFC850))
	if err != nil {
		return diag.FromErr(err)
	}

<<<<<<< HEAD
	return append(diags, resourceServerRead(ctx, d, m)...)
=======
	if err := d.Set("hostname", &server.Hostname); err != nil {
		return diag.FromErr(err)
	}
	if err := d.Set("tags", tagIDs(server.Tags)); err != nil {
		return diag.FromErr(err)
	}

	return diags
>>>>>>> f9aa34a9
}

func resourceServerDelete(ctx context.Context, d *schema.ResourceData, m interface{}) diag.Diagnostics {
	c := m.(*api.Client)

	var diags diag.Diagnostics

	serverID := d.Id()

	_, err := c.Servers.Delete(serverID)
	if err != nil {
		return diag.FromErr(err)
	}

	d.SetId("")

	return diags
}

func serverReinstall(c *api.Client, serverID string, ctx context.Context, d *schema.ResourceData) error {
	ssh_keys := parseSSHKeys(d)

	_, err := c.Servers.Reinstall(serverID, &api.ServerReinstallRequest{
		Data: api.ServerReinstallData{
			Type: "reinstalls",
			Attributes: api.ServerReinstallAttributes{
				OperatingSystem: d.Get("operating_system").(string),
				Hostname:        d.Get("hostname").(string),
				SSHKeys:         ssh_keys,
				UserData:        d.Get("user_data").(string),
				Raid:            d.Get("raid").(string),
				IpxeUrl:         d.Get("ipxe_url").(string),
			},
		},
	})

	if err != nil {
		return err
	}
	return nil
}

func parseSSHKeys(d *schema.ResourceData) []string {
	ssh_keys := d.Get("ssh_keys").([]interface{})
	ssh_keys_slice := make([]string, len(ssh_keys))
	for i, ssh_key := range ssh_keys {
		ssh_keys_slice[i] = ssh_key.(string)
	}
	return ssh_keys_slice
}<|MERGE_RESOLUTION|>--- conflicted
+++ resolved
@@ -10,6 +10,14 @@
 	"github.com/hashicorp/terraform-plugin-sdk/v2/helper/schema"
 	api "github.com/latitudesh/latitudesh-go"
 )
+
+var triggerReinstall = []string{
+	"operating_system",
+	"ssh_keys",
+	"user_data",
+	"raid",
+	"ipxe_url",
+}
 
 func resourceServer() *schema.Resource {
 	return &schema.Resource{
@@ -263,33 +271,10 @@
 		return diag.FromErr(err)
 	}
 
-<<<<<<< HEAD
-	// The 'hostname' key is currently the only key that's able to update with the Latitude 'ServerUpdateRequest'.
-	// For all other keys that don't set ForceNew: true, we must re-install the server to update them.
-	// Resources with ForceNew: true, won't hit this code-path and will instead run delete & create.
-	if d.HasChangesExcept("hostname", "tags") {
+	justCreated, _ := ctx.Value("justCreated").(bool)
+	if d.HasChanges(triggerReinstall...) && !justCreated {
 		if d.Get("allow_reinstall").(bool) {
-			err := serverReinstall(c, serverID, ctx, d)
-			if err != nil {
-				return diag.FromErr(err)
-			}
-			diags = append(diags, diag.Diagnostic{
-				Severity: diag.Warning,
-				Summary:  "Your Server is being reinstalled",
-				Detail: "[WARN] The changes made to your server resource require a reinstallation. " +
-					"Please note that this process may take some time to complete.",
-			})
-=======
-	// The 'hostname' and 'tags' keys are currently the only keys that are able to update
-	// with the Latitude 'ServerUpdateRequest'. For all other keys that don't set ForceNew: true,
-	// we must re-install the server to update them. Resources with ForceNew: true, won't hit this
-	// code-path and will instead run delete & create.
-
-	if d.HasChangesExcept("hostname", "tags") && ctx.Value("justCreated") != true {
-		err := serverReinstall(c, serverID, ctx, d)
-		if err != nil {
-			return diag.FromErr(err)
->>>>>>> f9aa34a9
+			diags = append(diags, serverReinstall(c, serverID, ctx, d)...)
 		}
 	}
 
@@ -298,9 +283,6 @@
 		return diag.FromErr(err)
 	}
 
-<<<<<<< HEAD
-	return append(diags, resourceServerRead(ctx, d, m)...)
-=======
 	if err := d.Set("hostname", &server.Hostname); err != nil {
 		return diag.FromErr(err)
 	}
@@ -309,7 +291,6 @@
 	}
 
 	return diags
->>>>>>> f9aa34a9
 }
 
 func resourceServerDelete(ctx context.Context, d *schema.ResourceData, m interface{}) diag.Diagnostics {
@@ -329,8 +310,9 @@
 	return diags
 }
 
-func serverReinstall(c *api.Client, serverID string, ctx context.Context, d *schema.ResourceData) error {
+func serverReinstall(c *api.Client, serverID string, ctx context.Context, d *schema.ResourceData) diag.Diagnostics {
 	ssh_keys := parseSSHKeys(d)
+	var diags diag.Diagnostics
 
 	_, err := c.Servers.Reinstall(serverID, &api.ServerReinstallRequest{
 		Data: api.ServerReinstallData{
@@ -347,9 +329,17 @@
 	})
 
 	if err != nil {
-		return err
-	}
-	return nil
+		return diag.FromErr(err)
+	}
+
+	diags = append(diags, diag.Diagnostic{
+		Severity: diag.Warning,
+		Summary:  "Your Server is being reinstalled",
+		Detail: "[WARN] The changes made to your server resource require a reinstallation. " +
+			"Please note that this process may take some time to complete.",
+	})
+
+	return diags
 }
 
 func parseSSHKeys(d *schema.ResourceData) []string {
